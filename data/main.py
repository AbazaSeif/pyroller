--- conflicted
+++ resolved
@@ -33,10 +33,6 @@
     if prepare.ARGS['straight']:
         run_it.setup_states(state_dict, "TITLESCREEN")
     else:
-<<<<<<< HEAD
-        run_it.setup_states(state_dict, "PACHINKO")
-    run_it.main()
-=======
         run_it.setup_states(state_dict, "SNAKESPLASH")
     #
     # Start the main state
@@ -49,4 +45,5 @@
         cProfile.runctx('run_it.main()', globals(), locals(), 'profile')
         p = pstats.Stats('profile')
         print(p.sort_stats('cumulative').print_stats(100))
->>>>>>> 7f6f7965
+        run_it.setup_states(state_dict, "PACHINKO")
+    run_it.main()

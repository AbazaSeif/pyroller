"""
todo:
exchange chips
add cards when deck is low
betting areas
clicking stacks
lose bet amount if bailing
sounds?
"""

from collections import OrderedDict
from random import choice
from itertools import chain
import pygame as pg
from ... import tools, prepare
from . import layout
from .ui import *
<<<<<<< HEAD
from data.components.animation import Task, Animation
=======
from ...components.animation import Task, Animation, AnimationTransition
>>>>>>> 065d4964
import json
import os
import math
from pygame.compat import *


__all__ = ['Baccarat']

font_size = 64


def count_card(value):
    try:
        return 0 if value > 9 else value
    except TypeError:
        return 0


def count_hand(deck):
    return divmod(sum(count_card(card.value) for card in deck), 10)[1]


def bankers_deal_rule(banker_count, last_player_card):
    value = last_player_card
    if value == 9:
        value = -1
    if value == 8:
        value = -2
    value = int(value / 2)
    if abs(value) - 1 == 0:
        value = 0
    value += 3
    return banker_count <= value


def players_deal_rule(count):
    return count < 6


def natural(deck):
    return count_card(deck) >= 8 and len(deck) == 2


class Baccarat(tools._State):
    """Baccarat game.  rules are configured in baccarat.json

    Rules were compiled by quick study on the Internet.  As expected, there is
    a considerable amount of variation on the stated rules, so artistic license
    was taken in determining what the rules should be.
    """
    def startup(self, now, persistent):
        self.now = now
        self.persist = persistent
        self.casino_player = self.persist['casino_player']
        self.variation = "mini"

        stats = self.casino_player.stats.get('baccarat', None)
        if stats is None:
            stats = OrderedDict([
                ('Hands Dealt', 0),
                ('Bets Won', 0),
                ('Bets Tied', 0),
                ('Bets Lost', 0),
                ('Bets Won by Naturals', 0),
                ('Bets Lost by Naturals', 0),
                ('Player Wins', 0),
                ('Player Naturals', 0),
                ('Dealer Wins', 0),
                ('Dealer Naturals', 0),
                ('Tie Result', 0),
                ('Largest Win', 0),
                ('Largest Loss', 0),
                ('Declined Third Card', 0),
                ('Earned', 0),
                ('Paid in Commission', 0)
            ])
            self.casino_player.stats['baccarat'] = stats
        self.stats = stats

        # declared here to appease pycharm's syntax checking
        # will be filled in when configuration is loaded
        self.dealer_hand = None
        self.player_hand = None
        self.player_chips = None
        self.shoe = None

        names = ["cardplace{}".format(x) for x in (2, 3, 4)]
        self.deal_sounds = [prepare.SFX[name] for name in names]
        names = ["chipsstack{}".format(x) for x in (3, 5, 6)]
        self.chip_sounds = [prepare.SFX[name] for name in names]

        self._background = None
        self._clicked_sprite = None
        self.font = pg.font.Font(prepare.FONTS["Saniretro"], font_size)
        self.button_font = pg.font.Font(prepare.FONTS["Saniretro"], 48)
        self.bets = list()
        self.groups = list()
        self.animations = pg.sprite.Group()
        self.hud = pg.sprite.RenderUpdates()
        self.hud.add(NeonButton('lobby', (960, 920, 0, 0), self.goto_lobby))
        self.groups.append(self.hud)
        self.reload_config()
        self.cash_in()
        self.on_new_round()

    def cleanup(self):
        self.casino_player.stats['baccarat'] = self.stats
        return super(Baccarat, self).cleanup()

    def reload_config(self):
        """Read baccarat configuration, rules, and table layout
        """
        filename = os.path.join('resources', 'baccarat-rules.json')
        with open(filename) as fp:
            data = json.load(fp)
        config = data['baccarat'][self.variation]
        self.options = dict(config['options'])
        filename = os.path.join('resources', 'baccarat-layout.json')
        layout.load_layout(self, filename)

    def get_event(self, event, scale=(1, 1)):
        if event.type == pg.KEYDOWN:
            if event.key == pg.K_ESCAPE:
                self.goto_lobby()
                return

        if event.type == pg.MOUSEMOTION:
            pos = tools.scaled_mouse_pos(scale)
            sprite = self._clicked_sprite
            if sprite is not None:
                sprite.pressed = sprite.rect.collidepoint(pos)

            for sprite in self.hud.sprites():
                if hasattr(sprite, 'on_mouse_enter'):
                    if sprite.rect.collidepoint(pos):
                        sprite.on_mouse_enter(pos)

                elif hasattr(sprite, 'on_mouse_leave'):
                    if not sprite.rect.collidepoint(pos):
                        sprite.on_mouse_leave(pos)

        elif event.type == pg.MOUSEBUTTONDOWN:
            pos = tools.scaled_mouse_pos(scale)
            for sprite in self.hud.sprites():
                if hasattr(sprite, 'on_mouse_click'):
                    if sprite.rect.collidepoint(pos):
                        sprite.pressed = True
                        self._clicked_sprite = sprite

        elif event.type == pg.MOUSEBUTTONUP:
            pos = tools.scaled_mouse_pos(scale)
            sprite = self._clicked_sprite
            if sprite is not None:
                if sprite.rect.collidepoint(pos):
                    sprite.pressed = False
                    sprite.on_mouse_click(pos)
                self._clicked_sprite = None

    def delay(self, amount, callback, args=None, kwargs=None):
        """Convenience function to delay a function call

        :param amount: milliseconds to wait until callback is called
        :param callback: function to call
        :param args: arguments to pass to callback
        :param kwargs: keywords to pass to callback
        :return: Task instance
        """
        task = Task(callback, amount, 1, args, kwargs)
        self.animations.add(task)
        return task

    def on_new_round(self):
        self.bets = list()
        self.clear_table()
        self.show_bet_confirm_button()

    def deal_card(self, hand):
        """Shortcut to draw card from shoe and add to a hand

        :param hand: Deck instance
        :return: Card instance, Animation instance
        """
        choice(self.deal_sounds).play()
        card = self.shoe.pop()
        card.face_up = self.options['dealt_face_up']
        originals = {sprite: sprite.rect.topleft for sprite in hand.sprites()}
        originals[card] = card.rect.topleft
        hand.add(card)
        hand.arrange()
        fx, fy = card.rect.topleft
        for sprite in hand.sprites():
            sprite.rect.topleft = originals[sprite]
        ani = Animation(x=fx, y=fy, duration=400.,
                        transition='in_out_quint', round_values=True)
        ani.start(card.rect)
        self.animations.add(ani)
        return card, ani

    def place_bet(self, result, owner, amount):
        """Shortcut to place a bet

        :param result: "player", "dealer", or "tie"
        :param owner: ChipsPile instance
        :param amount: amount to wager
        :return: ChipsPile instance
        """
        choice(self.chip_sounds).play()
        bet = ChipPile((600, 800, 200, 200))
        bet.add(owner.withdraw_chips(amount))
        bet.owner = owner
        bet.result = result
        self.bets.append(bet)
        return bet

    def deal_cards(self):
        self.stats['Hands Dealt'] += 1
        self.delay(0, self.deal_card, (self.player_hand,))
        self.delay(200, self.deal_card, (self.player_hand,))
        self.delay(600, self.deal_card, (self.dealer_hand,))
        self.delay(800, self.deal_card, (self.dealer_hand,))
        self.delay(1000, self.count_naturals)

    def count_naturals(self):
        if natural(self.player_hand):
            self.stats['Player Naturals'] += 1
            self.final_count_hands()
        elif natural(self.dealer_hand):
            self.stats['Dealer Naturals'] += 1
            self.final_count_hands()
        else:
            self.count_player_hand()

    def count_player_hand(self):
        player_count = count_hand(self.player_hand)
        if players_deal_rule(player_count):
            if self.options['third_card_option']:
                self.show_deal_player_third_card_buttons()
            else:
                self.delay(500, self.deal_player_third_card)
        else:
            self.count_dealer_hand()

    def deal_player_third_card(self):
        self.deal_card(self.player_hand)
        self.count_dealer_hand()

    def count_dealer_hand(self):
        dealer_count = count_hand(self.dealer_hand)
        if len(self.player_hand) == 2:
            deal_again = players_deal_rule(dealer_count)
        else:
            value = count_card(self.player_hand.sprites()[-1].value)
            deal_again = bankers_deal_rule(dealer_count, value)

        if deal_again:
            self.delay(500, self.deal_dealer_third_card)
        else:
            self.delay(800, self.final_count_hands)

    def deal_dealer_third_card(self):
        self.deal_card(self.dealer_hand)
        self.delay(500, self.final_count_hands)

    def final_count_hands(self):
        stats = self.stats
        player_result = count_hand(self.player_hand)
        dealer_result = count_hand(self.dealer_hand)
        player_natural = natural(self.player_hand)
        dealer_natural = natural(self.dealer_hand)

        if player_result > dealer_result:
            stats['Player Wins'] += 1
            status_rect = self.player_hand.rect.move(0, 400)
            status_text = "Player Wins"
            result = "player"

        elif player_result < dealer_result:
            stats['Dealer Wins'] += 1
            status_rect = self.dealer_hand.rect.move(0, 400)
            status_text = "Dealer Wins"
            result = "dealer"

        else:
            stats['Tie Result'] += 1
            status_rect = self.player_hand.rect.move(0, 400)
            status_text = "Tie"
            result = "tie"

        for bet in self.bets:
            is_player = bet.owner is self.player_chips

            if bet.result == result:
                winnings = bet.value
                if result == 'tie':
                    winnings *= self.options['tie_payout']

                fee = 0
                commission = self.options['commission']
                if result == "dealer" and commission:
                    fee = int(math.ceil(bet.value * commission))
                    winnings -= fee

                bet.owner.add(cash_to_chips(winnings))
                bet.owner.add(bet.sprites())

                if is_player:
                    pn_win = result == 'player' and player_natural
                    bn_win = result == 'dealer' and dealer_natural
                    record = stats['Largest Win']
                    stats['Largest Win'] = max(record, winnings)
                    stats['Earned'] += winnings
                    stats['Paid in Commission'] += fee
                    if result == 'tie':
                        stats['Bets Tied'] += 1
                    else:
                        stats['Bets Won'] += 1
                    if pn_win or bn_win:
                        stats['Bets Won by Naturals'] += 1

            elif is_player:
                pn_loss = bet.result == 'player' and dealer_natural
                bn_loss = bet.result == 'dealer' and player_natural
                record = stats['Largest Loss']
                stats['Largest Loss'] = max(record, bet.value)
                stats['Bets Lost'] += 1
                stats['Earned'] -= bet.value
                if pn_loss or bn_loss:
                    stats['Bets Lost by Naturals'] += 1

            bet.empty()

        msg = '{} points'
        text = TextSprite(msg.format(player_result), self.font)
        text.rect = self.player_hand.rect.move(0, 250)
        text.kill_me_on_clear = True
        self.hud.add(text)

        text = TextSprite(msg.format(dealer_result), self.font)
        text.rect = self.dealer_hand.rect.move(0, 250)
        text.kill_me_on_clear = True
        self.hud.add(text)

        text = TextSprite(status_text, self.font)
        text.rect = status_rect
        text.kill_me_on_clear = True
        self.hud.add(text)

        self.show_finish_round_button()

    def clear_table(self):
        def clear(card):
            choice(self.deal_sounds).play()
            card.face_up = False
            fx, fy = card.rect.move(-1400, -200).topleft
            ani = Animation(x=fx, y=fy, duration=400,
                            transition='in_out_quint', round_values=True)
            ani.start(card.rect)
            self.animations.add(ani)

        self.delay(500, self.player_hand.empty)
        self.delay(500, self.dealer_hand.empty)
        cards = list(chain(self.player_hand, self.dealer_hand))
        for i, card in enumerate(reversed(cards)):
            self.delay(i * 100, clear, (card,))

        for sprite in self.hud.sprites():
            if hasattr(sprite, 'kill_me_on_clear'):
                sprite.kill()

    def goto_lobby(self, *args):
        self.cash_out()
        self.done = True
        self.next = 'LOBBYSCREEN'

    def cash_in(self):
        chips = cash_to_chips(self.casino_player.stats['cash'])
        self.casino_player.stats['cash'] = 0
        self.player_chips.add(chips)

    def cash_out(self):
        cash = self.player_chips.value
        for bet in list(self.bets):
            if bet.owner == self.player_chips:
                self.bets.remove(bet)
                cash += bet.value

        self.casino_player.stats['cash'] = cash
        self.player_chips.empty()

    def show_deal_player_third_card_buttons(self):
        def f0(sprite):
            b0.kill()
            b1.kill()
            self.deal_player_third_card()

        def f1(sprite):
            self.stats['Declined Third Card'] += 1
            b0.kill()
            b1.kill()
            self.count_dealer_hand()

        text = TextSprite('Draw Again', self.button_font)
        rect = pg.Rect(text.rect).inflate(48, 48)
        rect.topright = self.player_hand.rect.midbottom
        rect.x -= 24
        b0 = Button(text, rect, f0)

        text = TextSprite('Decline', self.button_font)
        rect = pg.Rect(text.rect).inflate(48, 48)
        rect.topleft = self.player_hand.rect.midbottom
        rect.x += 24
        b1 = Button(text, rect, f1)
        self.hud.add(b0, b1)

    def show_finish_round_button(self):
        def f(sprite):
            sprite.kill()
            self.on_new_round()

        text = TextSprite('Again?', self.button_font)
        self.hud.add(Button(text, (960, 800, 300, 75), f))

    def show_bet_confirm_button(self):
        def f(sprite):
            sprite.kill()
            self.deal_cards()

        text = TextSprite('Confirm Bet', self.button_font)
        self.hud.add(Button(text, (960, 800, 300, 75), f))

    def update(self, surface, keys, current_time, dt, scale):
        if self._background is None:
            self._background = pg.Surface(surface.get_size())
            self._background.fill(prepare.FELT_GREEN)
            if hasattr(self, 'background_filename'):
                im = prepare.GFX[self.background_filename]
                self._background.blit(im, (0, 0))
            surface.blit(self._background, (0, 0))

        self.animations.update(dt)
        for group in chain(self.bets, self.groups):
            group.update(dt)
            group.clear(surface, self._background)
            group.draw(surface)<|MERGE_RESOLUTION|>--- conflicted
+++ resolved
@@ -15,11 +15,7 @@
 from ... import tools, prepare
 from . import layout
 from .ui import *
-<<<<<<< HEAD
-from data.components.animation import Task, Animation
-=======
 from ...components.animation import Task, Animation, AnimationTransition
->>>>>>> 065d4964
 import json
 import os
 import math
@@ -32,10 +28,9 @@
 
 
 def count_card(value):
-    try:
-        return 0 if value > 9 else value
-    except TypeError:
+    if value > 9:
         return 0
+    return value
 
 
 def count_hand(deck):

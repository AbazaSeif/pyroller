--- conflicted
+++ resolved
@@ -9,10 +9,10 @@
 from ..components.blackjack_player import Player
 from ..components.blackjack_hand import Hand
 
-<<<<<<< HEAD
+
+#other test line
 #changed by rebased dev2 again
-=======
->>>>>>> 433413a4
+
 
 class Blackjack(tools._State):
     """State to represent a blackjack game. Player cash

from random import choice
import pygame as pg
from .. import tools, prepare
from ..components.angles import get_distance, get_angle, project
from ..components.labels import Label, Button, PayloadButton, Blinker
from ..components.cards import Deck
from ..components.chips import ChipStack, ChipRack, cash_to_chips, chips_to_cash
from ..components.blackjack_dealer import Dealer
from ..components.blackjack_player import Player
from ..components.blackjack_hand import Hand

<<<<<<< HEAD
#changed by rebased dev2 again
=======
>>>>>>> 433413a4

class Blackjack(tools._State):
    """State to represent a blackjack game. Player cash
        will be converted to chips for the game and converted
        back into cash before returning to the lobby."""
    def __init__(self):
        super(Blackjack, self).__init__()
        self.font = prepare.FONTS["Saniretro"]
        self.result_font = prepare.FONTS["Saniretro"]
        names = ["cardplace{}".format(x) for x in (2, 3, 4)]
        self.deal_sounds = [prepare.SFX[name] for name in names]
        names = ["chipsstack{}".format(x) for x in (3, 5, 6)]
        self.chip_sounds = [prepare.SFX[name] for name in names]
        self.chip_size = (48, 30)
        self.screen_rect = pg.Rect((0, 0), prepare.RENDER_SIZE)
        self.music_icon = prepare.GFX["speaker"]
        topright = (self.screen_rect.right - 10, self.screen_rect.top + 10)
        self.music_icon_rect = self.music_icon.get_rect(topright=topright)
        self.mute_icon = prepare.GFX["mute"]
        self.play_music = True
        self.game_started = False

        b_width = 360
        b_height = 90
        side_margin = 10
        vert_space = 20
        left = self.screen_rect.right - (b_width + side_margin)
        top = self.screen_rect.bottom - ((b_height * 5) + vert_space * 4)
        
        font_size = 64
        action_texts = ("Hit", "Stand", "Double Down", "Split")
        labels = iter([Label(self.font, font_size, text, "gold3", {"center": (0, 0)})
                            for text in action_texts])
        self.hit_button = PayloadButton(left, top, b_width, b_height,
                                                       next(labels), self.hit)
        deal_label = Label(self.font, font_size, "Deal", "gold3", {"center": (0, 0)})
        self.deal_button = Button(left, top, b_width, b_height, deal_label)
        top += b_height + vert_space
        self.stand_button = PayloadButton(left, top, b_width, b_height,
                                                            next(labels), self.stand)
        top += b_height + vert_space
        self.double_down_button = PayloadButton(left, top, b_width, b_height,
                                                                       next(labels), self.double_down)
        top += b_height + vert_space
        self.split_button = PayloadButton(left, top, b_width, b_height,
                                                          next(labels), self.split_hand)
        
        self.player_buttons = [self.hit_button, self.stand_button, 
                                         self.double_down_button, self.split_button]
        ng_label = Label(self.font, font_size, "New Game", "gold3", {"center": (0, 0)})
        self.new_game_button = Button(self.deal_button.rect.left - (b_width + 15),
                                                        self.screen_rect.bottom - (b_height + 15),
                                                        b_width, b_height, ng_label)
        lobby_label = Label(self.font, font_size, "Lobby", "gold3", {"center": (0, 0)})
        self.lobby_button = Button(self.screen_rect.right - (b_width + side_margin), self.screen_rect.bottom - (b_height + 15),
                                                 b_width, b_height, lobby_label)

    def new_game(self, player_cash, chips=None):
        """Start a new round of blackjack."""
        self.deck = Deck((20, 20), prepare.CARD_SIZE)
        self.dealer = Dealer()
        self.chip_rack = ChipRack((1100, 200), self.chip_size)
        self.moving_cards =  []
        self.moving_stacks = []
        self.player = Player(self.chip_size, player_cash, chips)
        self.state = "Betting"
        for button in self.player_buttons:
            button.active = False
        self.hit_button.active = True
        self.stand_button.active = True
        self.current_player_hand = self.player.hands[0]
        self.game_started = True

    def startup(self, current_time, persistent):
        """Get state ready to resume."""
        self.persist = persistent
        self.casino_player = self.persist["casino_player"]
        if not self.game_started:
            self.new_game(self.casino_player.stats["cash"])

    def hit(self, player, hand):
        """Draw a card from deck and add to hand."""
        choice(self.deal_sounds).play()
        card = self.deck.draw_card()
        card.face_up = True
        card.destination = hand.slots[-1]
        self.moving_cards.append(card)

    def stand(self, player, hand):
        """Player is done with this hand."""
        hand.final = True

    def double_down(self, player, hand):
        """Double player's bet on the hand, deal one
        more card and finalize hand."""
        chip_total = player.chip_pile.get_chip_total()
        bet = hand.bet.get_chip_total()
        if chip_total >= bet:
            bet_chips = self.player.chip_pile.withdraw_chips(bet)
            hand.bet.add_chips(bet_chips)
            choice(self.deal_sounds).play()
            card = self.deck.draw_card()
            card.face_up = True
            card.destination = hand.slots[-1]
            self.moving_cards.append(card)
            hand.final = True

    def split_hand(self, player, hand):
        """Split player's hand into two hands, adjust hand locations
        and deal a new card to both hands."""
        chip_total = player.chip_pile.get_chip_total()
        bet = hand.bet.get_chip_total()
        if chip_total < bet:
            return
        if len(hand.cards) == 2:
            c1 = hand.card_values[hand.cards[0].value]
            c2 = hand.card_values[hand.cards[1].value]
            if c1 == c2:
                hand.slots = hand.slots[:-1]
                self.player.move_hands(((self.screen_rect.left + 20) - hand.slots[0].left, 0))
                p_slot = player.hands[-1].slots[0]
                hand_slot = p_slot.move(int(prepare.CARD_SIZE[0] * 2.5), 0)
                card = hand.cards.pop()
                new_hand = Hand((hand_slot.topleft[0], hand_slot.topleft[1] - 20), [card], 
                                            self.player.chip_pile.withdraw_chips(bet))
                new_hand.slots = [hand_slot]
                card.rect.topleft = hand_slot.topleft
                player.hands.append(new_hand)
                player.add_slot(new_hand)
                choice(self.deal_sounds).play()
                card1 = self.deck.draw_card()
                card1.destination = hand.slots[-1]
                card1.face_up = True
                choice(self.deal_sounds).play()
                card2 = self.deck.draw_card()
                card2.destination = new_hand.slots[-1]
                card2.face_up = True
                self.moving_cards.extend([card1, card2])


    def tally_hands(self):
        """Calculate result of each player hand and set appropriate
        flag for each hand."""
        if self.dealer.hand.blackjack:
            for hand in self.player.hands:
                hand.loser = True
        elif self.dealer.hand.busted:
            for hand in self.player.hands:
                if not hand.busted and not hand.blackjack:
                    hand.winner = True
        else:
            d_score = self.dealer.hand.best_score()
            for hand in self.player.hands:
                if not hand.busted:
                    p_score = hand.best_score()
                    if p_score == 21 and len(hand.cards) == 2:
                        hand.blackjack = True
                    elif p_score < d_score:
                        hand.loser = True
                    elif p_score == d_score:
                        hand.push = True
                    else:
                        hand.winner = True

    def pay_out(self):
        """Calculate player win amounts, update stats and return chips
        totalling total win amount."""
        cash = 0
        for hand in self.player.hands:
            bet = hand.bet.get_chip_total()
            self.casino_player.stats["Blackjack"]["hands played"] += 1
            self.casino_player.stats["Blackjack"]["total bets"] += bet
            if hand.busted:
                self.casino_player.stats["Blackjack"]["busts"] += 1
                self.casino_player.stats["Blackjack"]["hands lost"] += 1
            elif hand.loser:
                self.casino_player.stats["Blackjack"]["hands lost"] += 1
            elif hand.blackjack:
                cash += int(bet + (bet * 1.5))
                self.casino_player.stats["Blackjack"]["blackjacks"] += 1
                self.casino_player.stats["Blackjack"]["hands won"] += 1
            elif hand.winner:
                cash += bet * 2
                self.casino_player.stats["Blackjack"]["hands won"] += 1
            elif hand.push:
                cash += bet
                self.casino_player.stats["Blackjack"]["pushes"] += 1

        self.casino_player.stats["Blackjack"]["total winnings"] += cash
        chips = cash_to_chips(cash, self.chip_size)
        return chips

    def cash_out_player(self):
        """Convert player's chips to cash and update stats."""
        self.casino_player.stats["cash"] = self.player.chip_pile.get_chip_total()

    def get_event(self, event, scale=(1,1)):
        if event.type == pg.QUIT:
            self.cash_out_player()
            self.game_started = False
            self.done = True
            self.next = "LOBBYSCREEN"
        elif event.type == pg.MOUSEBUTTONDOWN:
            pos = tools.scaled_mouse_pos(scale, event.pos)
            if self.music_icon_rect.collidepoint(pos):
                self.play_music = not self.play_music
                if self.play_music:
                    pg.mixer.music.play(-1)
                else:
                    pg.mixer.music.stop()
            elif self.lobby_button.rect.collidepoint(pos):
                self.cash_out_player()
                self.game_started = False
                self.done = True
                self.next = "LOBBYSCREEN"

            if self.state == "Player Turn":
                if not self.moving_cards:
                    for button in self.player_buttons:
                        if button.active and button.rect.collidepoint(pos):
                            button.payload(self.player, self.current_player_hand)
            elif self.state == "Betting":
                if not self.moving_stacks:
                    if event.button == 1:
                        if self.deal_button.rect.collidepoint(pos):
                            if any(x.bet for x in self.player.hands):
                                self.state = "Dealing"
                                self.casino_player.stats["Blackjack"]["games played"] += 1
                        new_movers = self.player.chip_pile.grab_chips(pos)
                        if new_movers:
                            choice(self.chip_sounds).play()
                            self.moving_stacks.append(new_movers)
                        for hand in self.player.hands:
                            unbet_stack = hand.bet.grab_chips(pos)
                            if unbet_stack:
                                choice(self.chip_sounds).play()
                                self.player.chip_pile.add_chips(unbet_stack.chips)
                                
            elif self.state == "Show Results":
                if event.button == 1:
                    if self.new_game_button.rect.collidepoint(pos):
                        self.new_game(self.player.chip_pile.get_chip_total())
                        
        elif event.type == pg.MOUSEBUTTONUP:
            pos = tools.scaled_mouse_pos(scale, event.pos)
            if self.moving_stacks:
                if event.button == 1:
                    for stack in self.moving_stacks:
                        stack.bottomleft = pos
                        if self.chip_rack.rect.collidepoint(pos):
                            choice(self.chip_sounds).play()
                            self.player.chip_pile.add_chips(self.chip_rack.break_chips(stack.chips))
                        else:
                            self.current_player_hand.bet.add_chips(stack.chips)
                    self.moving_stacks = []

    def update(self, surface, keys, current_time, dt, scale):
        total_text = "Chip Total:  ${}".format(self.player.chip_pile.get_chip_total())
        screen = self.screen_rect
        self.chip_total_label = Label(self.font, 48, total_text, "gold3",
                               {"bottomleft": (screen.left + 3, screen.bottom - 3)})
        
        if self.state == "Betting":
            if not self.moving_stacks:
                pass
            else:
                for stack in self.moving_stacks:
                    x, y = tools.scaled_mouse_pos(scale)
                    stack.bottomleft = (x - (self.chip_size[0] // 2),
                                                 y + 6)
        elif self.state == "Dealing":
            if not self.moving_cards:
                if len(self.current_player_hand.cards) < 2:
                    choice(self.deal_sounds).play()
                    card = self.deck.draw_card()
                    card.face_up = True
                    card.destination = self.current_player_hand.slots[-1]
                    self.moving_cards.append(card)
                elif len(self.dealer.hand.cards) < 2:
                    choice(self.deal_sounds).play()
                    card = self.deck.draw_card()
                    if len(self.dealer.hand.cards) > 0:
                        card.face_up = True
                    card.destination = self.dealer.hand.slots[-1]
                    self.moving_cards.append(card)
                else:
                    self.state = "Player Turn"

        elif self.state == "Player Turn":
            self.split_button.active = False
            self.double_down_button.active = True

            if not self.moving_cards:
                hand = self.current_player_hand
                hand_score = hand.best_score()
                if hand_score is None:
                    hand.busted = True
                    hand.final = True

                if len(hand.cards) == 2 and len(self.player.hands) < 2:
                    c1 = hand.card_values[hand.cards[0].value]
                    c2 = hand.card_values[hand.cards[1].value]
                    if c1 == c2:
                        self.split_button.active = True
                if len(hand.cards) == 2:
                    if hand_score == 21:
                        hand.blackjack = True
                        hand.final = True
                if hand.final:
                    if all([hand.final for hand in self.player.hands]):
                        self.dealer.hand.cards[0].face_up = True
                        self.state = "Dealer Turn"
                    else:
                        next_hand = [x for x in self.player.hands if not x.final][0]
                        self.current_player_hand = next_hand

        elif self.state == "Dealer Turn":
            if all([hand.busted for hand in self.player.hands]):
                self.dealer.hand.final = True
                self.state = "End Round"
                return
            if not self.moving_cards:
                hand_score = self.dealer.hand.best_score()
                if hand_score is None:
                    self.dealer.hand.busted = True
                    self.dealer.hand.final = True
                elif hand_score == 21 and len(self.dealer.hand.cards) == 2:
                    self.dealer.hand.blackjack = True
                    self.dealer.hand.final = True
                elif hand_score < 17:
                    self.hit(self.dealer, self.dealer.hand)
                else:
                    self.dealer.hand.final = True
                if self.dealer.hand.final:
                    self.state = "End Round"

        elif self.state == "End Round":
            self.tally_hands()
            payout = self.pay_out()
            self.player.chip_pile.add_chips(payout)
            self.result_labels = []
            hands = self.player.hands[:]
            if self.dealer.hand.busted:
                hands.append(self.dealer.hand)
            if len(hands) >2:
                text_size = 64
            elif len(hands) == 2:
                text_size = 80
            else:
                text_size = 96
            for hand in hands:
                if hand.blackjack:
                    text, color = "Blackjack", "gold3"
                    text_size -= 8
                elif hand.winner:
                    text, color = "Win", "gold3"
                elif hand.push:
                    text, color = "Push", "gold3"
                elif hand.busted:
                    text, color = "Bust", "darkred"
                else:
                    text, color = "Loss", "darkred"
                centerx = (hand.slots[0].left + hand.slots[-1].right) // 2
                centery = hand.slots[0].centery
                label = Blinker(self.result_font, text_size, text, color,
                                      {"center": (centerx, centery)},
                                      450)
                self.result_labels.append(label)
                hand.bet.chips = []
            self.state = "Show Results"

        arrived = set()
        for card in self.moving_cards:
            card.travel(card.destination.center)
            if get_distance(card.destination.center, card.pos) < card.speed:
                arrived.add(card)
                card.rect.center = card.destination.center
                card.pos = card.rect.center
                if card.destination in self.dealer.hand.slots:
                    self.dealer.hand.cards.append(card)
                    self.dealer.add_slot()
                else:
                    for hand in self.player.hands:
                        if card.destination in hand.slots:
                            hand.cards.append(card)
                            self.player.add_slot(hand)
        self.moving_cards = [x for x in self.moving_cards if x not in arrived]
        self.chip_rack.update()
        self.draw(surface, dt)

    def draw(self, surface, dt):
        surface.fill(pg.Color("darkgreen"))
        self.dealer.draw_hand(surface)
        self.deck.draw(surface)
        self.chip_rack.draw(surface)
        self.player.draw(surface)
        for card in self.moving_cards:
            card.draw(surface)
        for stack in self.moving_stacks:
            stack.draw(surface)
        if self.state == "Betting":
            self.deal_button.draw(surface)
        if self.state == "Player Turn":
            for button in self.player_buttons:
                if button.active:
                    button.draw(surface)
            hand = self.current_player_hand
            rects = [x.rect for x in hand.cards]
            pg.draw.rect(
                        surface, pg.Color("gold3"),
                        hand.cards[0].rect.unionall(rects).inflate(8, 8), 3)
        if self.state == "Show Results":
            for blinker in self.result_labels:
                blinker.draw(surface, dt)
            self.new_game_button.draw(surface)
        self.lobby_button.draw(surface)
        if self.play_music:
            surface.blit(self.mute_icon, self.music_icon_rect)
        else:
            surface.blit(self.music_icon, self.music_icon_rect)
        self.chip_total_label.draw(surface)<|MERGE_RESOLUTION|>--- conflicted
+++ resolved
@@ -9,10 +9,6 @@
 from ..components.blackjack_player import Player
 from ..components.blackjack_hand import Hand
 
-<<<<<<< HEAD
-#changed by rebased dev2 again
-=======
->>>>>>> 433413a4
 
 class Blackjack(tools._State):
     """State to represent a blackjack game. Player cash

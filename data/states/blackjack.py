--- conflicted
+++ resolved
@@ -9,11 +9,8 @@
 from ..components.blackjack_player import Player
 from ..components.blackjack_hand import Hand
 
-<<<<<<< HEAD
-#this was added to the master remote (like a merged pull request)
-=======
 #change added to origin remote
->>>>>>> 0e166d7d
+
 class Blackjack(tools._State):
     """State to represent a blackjack game. Player cash
         will be converted to chips for the game and converted

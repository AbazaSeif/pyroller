'''
TO DO

x set highlight positions for each bet position
- position chip placement for each bet position
- calculate payoffs for bets
- setup AI rollers and betters
- setup buttons (roll, bet, info)
- make point chip image
x dice animation

'''


from collections import OrderedDict
import pygame as pg
from ... import tools, prepare
from ...components.labels import NeonButton, Label, ButtonGroup, TextBox
from . import data, dice, point_chip
import random

class Craps(tools._State):
    def __init__(self):
        super(Craps, self).__init__()
        self.screen_rect = pg.Rect((0, 0), prepare.RENDER_SIZE)
        self.font = prepare.FONTS["Saniretro"]
        self.font_size = 64
        self.buttons = self.make_buttons(self.screen_rect)
        self.table_orig = prepare.GFX['craps_table']
        self.table_color = (0, 153, 51)
        self.set_table()
        self.bets = data.BETS

        self.dice = [dice.Die(self.screen_rect), dice.Die(self.screen_rect, 50)]
        self.dice_total = 0
        self.update_total_label()
        self.history = [] #[(1,1),(5,4)]
        self.dice_sounds = [
            prepare.SFX['dice_sound1'],
            prepare.SFX['dice_sound2'],
            prepare.SFX['dice_sound3'],
            prepare.SFX['dice_sound4'],
        ]

        self.pointchip = point_chip.PointChip()
        self.points = [4,5,6,8,9,10]
        self.point = 0 #off position
        
        self.widgets = []
        if prepare.DEBUG:
            self.setup_debug_entry()
            self.debug_die1 = None
            self.debug_die2 = None
            self.debug_dice_total = None
        
    def setup_debug_entry(self):
        self.debug_lbl = Label(self.font, self.font_size, '6 6', "gold3", {"center": (750, 950)})
        settings = {
<<<<<<< HEAD
=======
            'id':'6 6',
            #"command" : lambda x,y=True:self.roll(debug=y),
>>>>>>> aaf4aba5
            "command" : self.debug_roll,
            #"font" : prepare.FONTS["Saniretro"],
            #"clear_on_enter" : True,
            "inactive_on_enter" : False,
            'active': False
        }
        self.widgets.append(TextBox((700,1000,150,30), **settings))

    def make_buttons(self, screen_rect):
        buttons = ButtonGroup()
        y = screen_rect.bottom-NeonButton.height-10
        lobby = NeonButton((20,y), "Lobby", self.back_to_lobby, None, buttons)
        NeonButton((lobby.rect.right+20,y), "Roll", self.roll, None, buttons)
        return buttons

    def back_to_lobby(self, *args):
        self.game_started = False
        self.next = "LOBBYSCREEN"
        self.done = True
        
    def debug_roll(self, id, text):
        self.roll()
<<<<<<< HEAD
        try:
            die1 = int(text.split()[0]) -1
            die2 = int(text.split()[1]) -1
            accepted = range(1,7)
            if die1 in accepted and die2 in accepted:
                self.dice[0].roll_value = die1
                self.dice[1].roll_value = die2
            else:
                print('Input needs to be of values 1-6')
        except IndexError: #user didnt input correct format "VALUE VALUE"
            print('Input needs to be "VALUE VALUE"')


    def roll(self):
=======
        self.dice[0].roll_value = int(text.split()[0]) -1
        self.dice[1].roll_value = int(text.split()[1]) -1

    def roll(self, debug=False):
>>>>>>> aaf4aba5
        if not self.dice[0].rolling:
            if debug:
                self.dice.debug = True
            self.update_history()
            for die in self.dice:
                die.reset()
            if prepare.DEBUG:
                print(self.history)
            random.choice(self.dice_sounds).play()

    def set_table(self):
        self.table_y = (self.screen_rect.height // 4)*3
        self.table_x = self.screen_rect.width
        self.table = pg.transform.scale(self.table_orig, (self.table_x, self.table_y))
        self.table_rect = self.table.get_rect()

    def startup(self, current_time, persistent):
        self.persist = persistent
        #This is the object that represents the user.
        self.casino_player = self.persist["casino_player"]
        for die in self.dice:
            die.draw_dice = False
        self.history = []

    def get_event(self, event, scale=(1,1)):
        if event.type == pg.QUIT:
            #self.cash_out_player()
            self.done = True
            self.next = "LOBBYSCREEN"
        elif event.type == pg.MOUSEBUTTONDOWN:
            self.persist["music_handler"].get_event(event, scale)
        elif event.type == pg.VIDEORESIZE:
            self.set_table()
        self.buttons.get_event(event)
        for widget in self.widgets:
            widget.get_event(event, tools.scaled_mouse_pos(scale))

    def cash_out_player(self):
        self.casino_player.stats["cash"] = self.player.get_chip_total()

    def update_total_label(self):
        self.dice_total_label = Label(self.font, self.font_size, str(self.dice_total), "gold3", {"center": (1165, 245)})

    def update_history(self):
        dice = []
        for die in self.dice:
            dice.append(die.value())
        if dice[0]:
            self.history.append(dice)
        if len(self.history) > 10:
            self.history.pop(0)

    def set_point(self):
        if self.dice_total in self.points:
            self.point = self.dice_total
        elif self.dice_total == 7:
            self.point = 0

    def get_dice_total(self, current_time):
        self.dice_total = 0
        for die in self.dice:
            die.update(current_time)
            v = die.value()
            if v:
                self.dice_total += v

    def draw(self, surface):
        surface.fill(self.table_color)
        surface.blit(self.table, self.table_rect)
        self.buttons.draw(surface)
        self.persist["music_handler"].draw(surface)

        for h in self.bets.keys():
            self.bets[h].draw(surface)

        for die in self.dice:
            die.draw(surface)
        if not self.dice[0].rolling and self.dice[0].draw_dice:
            self.dice_total_label.draw(surface)
        self.pointchip.draw(surface)
        for widget in self.widgets:
            widget.draw(surface)
        if prepare.DEBUG:
            self.debug_lbl.draw(surface)

    def update(self, surface, keys, current_time, dt, scale):
        self.persist["music_handler"].update(scale)
        mouse_pos = tools.scaled_mouse_pos(scale)
        self.buttons.update(mouse_pos)
        self.draw(surface)
        for h in self.bets.keys():
            self.bets[h].update(mouse_pos)
        self.get_dice_total(current_time)
        self.set_point()
##        print(self.point)
        self.pointchip.update(current_time, self.dice_total, self.dice[0])
        self.update_total_label()
        for widget in self.widgets:
            widget.update()
        #print(mouse_pos)<|MERGE_RESOLUTION|>--- conflicted
+++ resolved
@@ -56,11 +56,6 @@
     def setup_debug_entry(self):
         self.debug_lbl = Label(self.font, self.font_size, '6 6', "gold3", {"center": (750, 950)})
         settings = {
-<<<<<<< HEAD
-=======
-            'id':'6 6',
-            #"command" : lambda x,y=True:self.roll(debug=y),
->>>>>>> aaf4aba5
             "command" : self.debug_roll,
             #"font" : prepare.FONTS["Saniretro"],
             #"clear_on_enter" : True,
@@ -83,11 +78,11 @@
         
     def debug_roll(self, id, text):
         self.roll()
-<<<<<<< HEAD
         try:
             die1 = int(text.split()[0]) -1
             die2 = int(text.split()[1]) -1
-            accepted = range(1,7)
+            print(die1, die2)
+            accepted = range(0,6)
             if die1 in accepted and die2 in accepted:
                 self.dice[0].roll_value = die1
                 self.dice[1].roll_value = die2
@@ -98,15 +93,7 @@
 
 
     def roll(self):
-=======
-        self.dice[0].roll_value = int(text.split()[0]) -1
-        self.dice[1].roll_value = int(text.split()[1]) -1
-
-    def roll(self, debug=False):
->>>>>>> aaf4aba5
         if not self.dice[0].rolling:
-            if debug:
-                self.dice.debug = True
             self.update_history()
             for die in self.dice:
                 die.reset()

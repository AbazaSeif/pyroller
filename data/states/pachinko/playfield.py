--- conflicted
+++ resolved
@@ -246,11 +246,7 @@
         self.shape.layers = 1
         self.shape.collision_type = ball_type
         self.rect = Rect(0, 0, rect.width, rect.width)
-<<<<<<< HEAD
         size = [int(i) for i in  self.rect.size]
-=======
-        size = list(map(int, self.rect.size)) #Py3 map returns generator.
->>>>>>> 2599cca7
         image = smoothscale(prepare.GFX.get('ball-bearing'), size)
         self._original_image = image.convert_alpha()
 

--- conflicted
+++ resolved
@@ -1,13 +1,10 @@
 import os
 import json
 import pygame as pg
+
 from .. import tools, prepare
-<<<<<<< HEAD
-from ..components.labels import Label, Blinker, MarqueeFrame, Button
-=======
 from ..components import spotlight
 from ..components.labels import Label, Blinker, MarqueeFrame, NeonButton
->>>>>>> 7f6f7965
 from ..components.casino_player import CasinoPlayer
 from ..components.cards import Deck
 from ..components.music_handler import MusicHandler
@@ -77,57 +74,25 @@
         self.title.on = True
         self.title2.on = True
 
-<<<<<<< HEAD
-        b_width = 180
-        b_height = 80
-        left = screen_rect.centerx - (b_width / 2)
-        top = self.title2.rect.bottom + 100
-        new_game = Label(font, 32, "New Game", "goldenrod3",
-                                     {"center": (0, 0)})
-        self.new_game_button = Button(left, top, b_width, b_height, new_game)
-=======
     def make_buttons(self):
         b_width = 318
         left = self.screen_rect.centerx-(b_width//2)
         top = self.title2.rect.bottom + 150
         self.new_game_button = NeonButton((left, top), "New")
->>>>>>> 7f6f7965
         self.new_game_button.active = False
         top = self.new_game_button.rect.bottom + 50
-        load_game = Label(font, 32, "Load Game", "goldenrod3",
-                                         {"center": (0, 0)})
-        self.load_game_button = Button(left, top, b_width, b_height, load_game)
+        self.load_game_button = NeonButton((left, top), "Load")
         self.load_game_button.active = False
         self.buttons = [self.new_game_button, self.load_game_button]
 
-<<<<<<< HEAD
-        try:
-            with open(os.path.join("resources", "save_game.json")) as saved_file:
-                stats = json.load(saved_file)
-        except:
-            stats = None
-        self.stats = stats
-        self.screen_rect = screen_rect
-        self.marquees = []
-
-        # Check options to go straight to a particular game
-        # rather than showing the lobby - good for debugging
-        if prepare.ARGS['straight']:
-            self.persist["casino_player"] = CasinoPlayer(self.stats)
-            self.next = prepare.ARGS['straight']
-            self.done = True
-        else:
-            self.next = "LOBBYSCREEN"
-
-=======
->>>>>>> 7f6f7965
     def get_event(self, event, scale):
         if event.type == pg.QUIT:
             self.done = True
             self.quit = True
         elif event.type == pg.MOUSEBUTTONDOWN:
             pos = tools.scaled_mouse_pos(scale, event.pos)
-            self.title.rect.centerx = self.title2.rect.centerx = self.screen_rect.centerx
+            self.title.rect.centerx = self.screen_rect.centerx
+            self.title2.rect.centerx = self.screen_rect.centerx
             if self.new_game_button.rect.collidepoint(pos):
                 if self.new_game_button.active:
                     self.persist["casino_player"] = CasinoPlayer()
@@ -142,6 +107,9 @@
         return super(TitleScreen, self).cleanup()
 
     def update(self, surface, keys, current_time, dt, scale):
+        mouse_pos = tools.scaled_mouse_pos(scale)
+        for button in self.buttons:
+            button.update(mouse_pos)
         if self.title.rect.centerx < self.screen_rect.centerx:
             self.title.true_x += 0.6*dt
             self.title.rect.x = self.title.true_x
@@ -166,7 +134,7 @@
         self.draw(surface, dt)
 
     def draw(self, surface, dt):
-        surface.fill(pg.Color("gray1"))
+        surface.fill(prepare.BACKGROUND_BASE)
         self.title.draw(surface, dt)
         self.title2.draw(surface, dt)
         for marquee in self.marquees:

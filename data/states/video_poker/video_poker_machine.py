import pygame as pg
from ... import tools, prepare
from ...components.labels import Blinker, Label, FunctionButton, _Button
from ...components.cards import Deck

PAYTABLE = [
    (800, 50, 25, 8, 6, 4, 3, 2, 1),
    (1600, 100, 50, 16, 12, 8, 6, 4, 2),
    (2400, 150, 75, 24, 18, 12, 9, 6, 3),
    (3200, 200, 100, 32, 24, 16, 12, 8, 4),
    (4000, 250, 125, 40, 30, 20, 15, 10, 5),
]

class PayBoard:
    def __init__(self, topleft, size):
        self.rect = pg.Rect(topleft, size)
        self.table = []
        self.lines = []

        self.font = prepare.FONTS["Saniretro"]
        self.text_size = 30
        self.line_height = 35
        self.text_color = "yellow"

        self.border_size = 5
        self. border_color =pg.Color('gold')
        self.bg_color = pg.Color('darkblue')

        self.col_space = int(self.rect.w / 6)
        self.padding = 10

        self.bet_rect = pg.Rect(( self.rect.left, self.rect.top),
                                 (self.col_space, self.rect.h))
        self.bet_rect_color = pg.Color("red")
        self.show_bet_rect = False


        self.build()

    def update_bet_rect(self, bet):
        self.bet_rect.left = self.rect.left + self.col_space * bet
        self.show_bet_rect = True

    def build(self):
        info_col = ('ROYAL FLUSH', 'STR. FLUSH', '4 OF A KIND', 'FULL HOUSE',
        'FLUSH','STRAIGHT', 'THREE OF A KIND', 'TWO PAIR', 'JACKS OR BETTER')
        x = x_initial = self.rect.left + self.padding
        y = y_initial = self.rect.top + self.padding
        for row in info_col:
            label = Label(self.font, self.text_size, row, self.text_color,
                                      {"topleft": (x, y)})
            self.table.append(label)
            y += self.line_height


        x += self.col_space*2 - self.padding*2
        y = y_initial
        for col in PAYTABLE:
            for row in col:
                text = str(row)
                label = Label(self.font, self.text_size, text, self.text_color,
                                      {"topright": (x, y)})
                self.table.append(label)
                y += self.line_height
            x += self.col_space
            y = y_initial

        # borders between cols
        x = self.rect.left + self.col_space
        y0 = self.rect.top
        y1 = self.rect.bottom
        for i in range(5):
            line = [(x, y0), (x, y1)]
            self.lines.append(line)
            x += self.col_space


    def draw(self, surface):
        pg.draw.rect(surface, self.bg_color, self.rect)
        if self.show_bet_rect:
            pg.draw.rect(surface, self.bet_rect_color, self.bet_rect)
        pg.draw.rect(surface, self.border_color, self.rect, self.border_size)
        for label in self.table:
            label.draw(surface)

        for line in self.lines:
            pg.draw.line(surface, self.border_color, line[0], line[1], self.border_size)

class Dealer:
    def __init__(self, topleft, size):
        self.rect = pg.Rect(topleft, size)

        self.deck = Deck((20, 20), card_size=(187, 271), infinite=True)

        self.font = prepare.FONTS["Saniretro"]
        self.text_size = 30
        self.big_text_size = 100
        self.line_height = 35
        self.text_color = "white"
        self.big_text_color = "red"
        self.text_bg_color = "darkblue"

<<<<<<< HEAD

        self.text = "Play 1 to 5 coins"
=======
        self.held_labels = []
        

        
        self.text = " insert coins "
>>>>>>> fa9e20a0
        self.standby_label = Blinker(self.font, self.big_text_size, self.text, self.big_text_color,
                                      {"center":self.rect.center}, 700, self.text_bg_color)

        self.text = " play 1 to 5 coins "
        self.help_text = Blinker(self.font, self.big_text_size, self.text, self.big_text_color,
                                      {"center":self.rect.center}, 700, self.text_bg_color)

        self.card_spacing = 30

        self.animation_speed = 170.0
        self.elapsed = self.animation_speed

        self.deal_sound = prepare.SFX["cardplace2"]
        self.held_sound = prepare.SFX["bingo-speed-up"]


    def startup(self):
        self.hand = self.deck.make_hand()
        self.hand_len = len(self.hand)
        self.build()
        self.standby = True
        self.card_index = 0
        self.max_cards = len(self.hand)
        self.revealing = False
        self.held_cards = []
        self.changing_cards = list(range(5))
        self.ready2play = False

    def draw_cards(self):
        for index in range(self.hand_len):
            if index not in self.held_cards:
                self.hand[index] = self.deck.draw_card()
        self.build()
        self.revealing = True

    def build(self):
        x = self.rect.left
        y = self.rect.top  + self.line_height
        for card in self.hand:
            card.rect.left = x
            card.rect.top = y
            label = Label(self.font, self.text_size, 'held', self.text_color,
                                {"bottom":card.rect.top, "centerx":card.rect.centerx})
            self.held_labels.append(label)
            x += self.card_spacing + card.rect.w



    def face_up_cards(self):
        for card in self.hand:
            card.face_up = True

<<<<<<< HEAD
    def update(self, dt):
        if self.animate:
            self.elapsed += dt
            while self.elapsed >= 150.0:
                self.elapsed -= 150.0
                self.hand[self.card_index].face_up = True
                self.card_index += 1
                if self.card_index >= self.max_cards:
                    self.card_index = 0
                    self.animate = False
        if self.standby:
            self.standby_label.update(dt)
=======
    def toogle_held(self, index):
        if index in self.held_cards:
            self.held_cards.remove(index)
            self.changing_cards.append(index)
        else:
            self.held_cards.append(index)
            self.changing_cards.remove(index)        
        self.held_sound.play()
        self.changing_cards.sort()


    def get_event(self, playing, mouse_pos):
        if playing:
            for index, card in enumerate(self.hand):
                if card.rect.collidepoint(mouse_pos):
                    self.toogle_held(index)

    def update(self, playing, ready2play, dt):
        if playing:
            self.ready2play = ready2play
            if self.revealing:
                self.elapsed += dt
                while self.elapsed >= self.animation_speed:
                    self.elapsed -= self.animation_speed
                    index = self.changing_cards[self.card_index]
                    self.hand[index].face_up = True
                    self.deal_sound.play()
                    self.card_index += 1
                    if self.card_index >= len(self.changing_cards):
                        self.card_index = 0
                        self.revealing = False
            self.standby = False
        else:
            self.standby = True

>>>>>>> fa9e20a0

    def draw(self, surface, dt):
        for card in self.hand:
            card.draw(surface)
        for index in self.held_cards:
            self.held_labels[index].draw(surface)
        if self.standby:
<<<<<<< HEAD
            self.standby_label.draw(surface)
=======
            self.standby_label.draw(surface, dt)
        elif not self.ready2play:
            self.help_text.draw(surface, dt)
>>>>>>> fa9e20a0


class Machine:
    def __init__(self, topleft, size):
        self.rect = pg.Rect(topleft, size)

        self.font = prepare.FONTS["Saniretro"]
        self.text_size = 30
        self.text_color = "white"
        self.padding = 25

        self.buttons = []
        self.btn_width = self.btn_height = 100
        self.btn_padding = 35
        self.info_labels = []

        self.max_bet = 5
        


    def startup(self):
        self.playing = False
        self.ready2play = False
        self.bet = 0
        self.credits = 0
        self.coins = 0
        self.build()
        self.dealer.startup()


    def build(self):
        x, y = self.rect.topleft
        w, h = self.rect.size

        # calculate pay board position
        x += self.padding
        y += self.padding
        w -= self.padding*2
        h = 330

        self.pay_board = PayBoard((x,y), (w,h))

        # use in info labels
        self.label_x1 = x
        self.label_x2 = w

        # calculate cards table position position
        y += self.padding + self.pay_board.rect.h
        h = 300
        self.dealer = Dealer((x,y), (w,h))

        y = self.dealer.rect.bottom + self.padding*2
        self.label_y = y # use in info labels

        # buttons
        y += self.padding + self.btn_padding
<<<<<<< HEAD
        button_list = [('bet', self.bet, None), ('held', self.test, None),
                        ('held', self.test, None), ('held', self.test, None),
                        ('held', self.test, None), ('held', self.test, None),
                        ('bet max', self.bet_max, None), ('draw', self.draw_cards, None)]
=======
        button_list = [
            ('bet', self.bet_one, None), ('bet max', self.bet_max, None),
            ('held', self.make_held, '0'), ('held', self.make_held, '1'), 
            ('held', self.make_held, '2'), ('held', self.make_held, '3'), 
            ('held', self.make_held, '4'), ('draw', self.draw_cards, None)]
        settings = {
            "fill_color"         : pg.Color("#222222"),
            "font"               : self.font,
            "font_size"          : 25,
            "hover_text_color"   : pg.Color("white"),
            "disable_text_color" : pg.Color("#cccccc"),
            "hover_fill_color"   : pg.Color("#353535"),
            "disable_fill_color" : pg.Color("#999999"),
            "active"             : True}
>>>>>>> fa9e20a0
        for text, func, args in button_list:
            rect_style = (x, y, self.btn_width, self.btn_height)            
            settings.update({'text':text, 'hover_text':text, 'disable_text':text, 
                                                        'call':func, 'args':args})
            button = _Button(rect_style, **settings)
            self.buttons.append(button)
            x += self.btn_width + self.btn_padding


        label = Label(self.font, self.text_size, 'get credits', self.text_color, {})
        self.play_button = FunctionButton(self.rect.right + self.padding, y, 
                                            200, 60, label, self.insert_coin, None)
        
        self.credits_sound = prepare.SFX["bingo-pay-money"]
        self.bet_sound = prepare.SFX["bingo-pick-1"]
        


    def insert_coin(self):
        self.playing = True
        self.credits += 1
        # bet and bet max buttons
        self.buttons[0].active = True
        self.buttons[1].active = True
        self.credits_sound.play()


    def bet_one(self, *args):
        if self.credits > 0:
            if self.bet < self.max_bet:
                self.bet += 1
                if self.coins < self.max_bet:
                    self.coins += 1
                else:
                    self.coins = 1
                self.credits -= 1
            else:
                self.bet = 1
                self.coins = 1
                self.credits += 4
            self.ready2play = True
            self.bet_sound.play()
        self.pay_board.update_bet_rect(self.coins)
        # draw button
        self.buttons[-1].active = True

    
    def bet_max(self, *args):
        if self.credits > 0:
            if self.credits >= self.max_bet:
                aux = self.max_bet - self.coins
                self.bet += aux
                self.coins += aux
                self.credits -= aux
            else:
                self.bet += self.credits
                self.coins += self.credits
                self.credits = 0
            self.ready2play = True
            self.bet_sound.play()
            self.draw_cards()
        self.pay_board.update_bet_rect(self.coins)
        # draw button
        self.buttons[-1].active = True

    
    def make_last_bet(self):
        """ """
        if self.credits > 0:
            if self.credits >= self.coins:
                self.bet = self.coins
                self.credits -= self.bet            
                self.bet = 0
            else:
                self.bet = self.credits
                self.coins = self.credits
                self.credits = 0
            self.ready2play = True
            self.pay_board.update_bet_rect(self.coins)

    
    def draw_cards(self, *args):
        if self.bet > 0:
            self.dealer.draw_cards()
            self.bet = 0
        else:
            if self.coins > 0:
                self.make_last_bet()
                self.dealer.draw_cards()
                self.bet = 0
        for button in self.buttons:
            button.active = True
        # bet and bet max buttons
        self.buttons[0].active = False
        self.buttons[1].active = False


    def make_held(self, *args):
        """ Some unkonow issue with Int args, 
            so Str values passed to the func and
            here are converter tonn Int"""
        index = int(args[0])
        self.dealer.toogle_held(index)
    



    def get_event(self, event, scale):
        if event.type == pg.MOUSEBUTTONDOWN:
            mouse_pos = tools.scaled_mouse_pos(scale)
            self.dealer.get_event(self.playing, mouse_pos)
            self.play_button.get_event(mouse_pos)
        for button in self.buttons:
            button.get_event(event)

    def update(self, mouse_pos, dt):
        # game info labels
        self.info_labels = []
        credit_text = 'Credit {}'.format(self.credits)
        label = Label(self.font, self.text_size, credit_text, self.text_color,
                        {"topright": (self.label_x2, self.label_y)})
        self.info_labels.append(label)
        coins_text = "Coins in {}".format(self.coins)
        label = Label(self.font, self.text_size, coins_text, self.text_color,
                        {"topleft": (self.label_x1, self.label_y)})
        self.info_labels.append(label)


        if self.credits == 0:
            self.playing = False
            for button in self.buttons:
                button.active = False

        
        if self.bet == 0:
            self.ready2play = False

        self.dealer.update(self.playing, self.ready2play, dt)

        for button in self.buttons:
            button.update(mouse_pos)

    def draw(self, surface, dt):
        self.pay_board.draw(surface)
        self.dealer.draw(surface, dt)
        for label in self.info_labels:
            label.draw(surface)
        for button in self.buttons:
            button.draw(surface)
        self.play_button.draw(surface)

<|MERGE_RESOLUTION|>--- conflicted
+++ resolved
@@ -100,16 +100,9 @@
         self.big_text_color = "red"
         self.text_bg_color = "darkblue"
 
-<<<<<<< HEAD
-
-        self.text = "Play 1 to 5 coins"
-=======
         self.held_labels = []
-        
-
-        
+                
         self.text = " insert coins "
->>>>>>> fa9e20a0
         self.standby_label = Blinker(self.font, self.big_text_size, self.text, self.big_text_color,
                                       {"center":self.rect.center}, 700, self.text_bg_color)
 
@@ -162,20 +155,7 @@
         for card in self.hand:
             card.face_up = True
 
-<<<<<<< HEAD
-    def update(self, dt):
-        if self.animate:
-            self.elapsed += dt
-            while self.elapsed >= 150.0:
-                self.elapsed -= 150.0
-                self.hand[self.card_index].face_up = True
-                self.card_index += 1
-                if self.card_index >= self.max_cards:
-                    self.card_index = 0
-                    self.animate = False
-        if self.standby:
-            self.standby_label.update(dt)
-=======
+
     def toogle_held(self, index):
         if index in self.held_cards:
             self.held_cards.remove(index)
@@ -211,7 +191,13 @@
         else:
             self.standby = True
 
->>>>>>> fa9e20a0
+        # need review
+        if self.standby:
+            self.standby_label.update(dt)
+
+        if self.ready2play:
+            self.help_text.update(dt)
+
 
     def draw(self, surface, dt):
         for card in self.hand:
@@ -219,13 +205,9 @@
         for index in self.held_cards:
             self.held_labels[index].draw(surface)
         if self.standby:
-<<<<<<< HEAD
             self.standby_label.draw(surface)
-=======
-            self.standby_label.draw(surface, dt)
         elif not self.ready2play:
-            self.help_text.draw(surface, dt)
->>>>>>> fa9e20a0
+            self.help_text.draw(surface)
 
 
 class Machine:
@@ -282,12 +264,7 @@
 
         # buttons
         y += self.padding + self.btn_padding
-<<<<<<< HEAD
-        button_list = [('bet', self.bet, None), ('held', self.test, None),
-                        ('held', self.test, None), ('held', self.test, None),
-                        ('held', self.test, None), ('held', self.test, None),
-                        ('bet max', self.bet_max, None), ('draw', self.draw_cards, None)]
-=======
+
         button_list = [
             ('bet', self.bet_one, None), ('bet max', self.bet_max, None),
             ('held', self.make_held, '0'), ('held', self.make_held, '1'), 
@@ -302,7 +279,7 @@
             "hover_fill_color"   : pg.Color("#353535"),
             "disable_fill_color" : pg.Color("#999999"),
             "active"             : True}
->>>>>>> fa9e20a0
+
         for text, func, args in button_list:
             rect_style = (x, y, self.btn_width, self.btn_height)            
             settings.update({'text':text, 'hover_text':text, 'disable_text':text, 

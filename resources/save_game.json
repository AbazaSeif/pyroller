<<<<<<< HEAD
{"cash": 10369, "Blackjack": {"games played": 1, "hands played": 1, "hands won": 0, "hands lost": 1, "blackjacks": 0, "pushes": 0, "busts": 0, "total bets": 630, "total winnings": 0}}
=======
{"cash": 999, "Blackjack": {"games played": 0, "hands played": 0, "hands won": 0, "hands lost": 0, "blackjacks": 0, "pushes": 0, "busts": 0, "total bets": 0, "total winnings": 0}, "Bingo": {"games won": 0, "games played": 2}}
>>>>>>> 3111b695
<|MERGE_RESOLUTION|>--- conflicted
+++ resolved
@@ -1,5 +1 @@
-<<<<<<< HEAD
-{"cash": 10369, "Blackjack": {"games played": 1, "hands played": 1, "hands won": 0, "hands lost": 1, "blackjacks": 0, "pushes": 0, "busts": 0, "total bets": 630, "total winnings": 0}}
-=======
-{"cash": 999, "Blackjack": {"games played": 0, "hands played": 0, "hands won": 0, "hands lost": 0, "blackjacks": 0, "pushes": 0, "busts": 0, "total bets": 0, "total winnings": 0}, "Bingo": {"games won": 0, "games played": 2}}
->>>>>>> 3111b695
+{"cash": 999, "Blackjack": {"games played": 0, "hands played": 0, "hands won": 0, "hands lost": 0, "blackjacks": 0, "pushes": 0, "busts": 0, "total bets": 0, "total winnings": 0}, "Bingo": {"games played": 1, "games won": 0}}